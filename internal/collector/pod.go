--- conflicted
+++ resolved
@@ -519,35 +519,20 @@
 								Value:       float64(val.Value()),
 							})
 						default:
-<<<<<<< HEAD
 							if isHugePageResourceName(resourceName) {
-								f = append(f, &metric.Metric{
-=======
-							if helper.IsHugePageResourceName(resourceName) {
 								ms = append(ms, &metric.Metric{
->>>>>>> 5b394f85
 									LabelValues: []string{c.Name, p.Spec.NodeName, sanitizeLabelName(string(resourceName)), string(constant.UnitByte)},
 									Value:       float64(val.Value()),
 								})
 							}
-<<<<<<< HEAD
 							if isAttachableVolumeResourceName(resourceName) {
-								f = append(f, &metric.Metric{
-=======
-							if helper.IsAttachableVolumeResourceName(resourceName) {
 								ms = append(ms, &metric.Metric{
->>>>>>> 5b394f85
 									LabelValues: []string{c.Name, p.Spec.NodeName, sanitizeLabelName(string(resourceName)), string(constant.UnitByte)},
 									Value:       float64(val.Value()),
 								})
 							}
-<<<<<<< HEAD
 							if isExtendedResourceName(resourceName) {
-								f = append(f, &metric.Metric{
-=======
-							if helper.IsExtendedResourceName(resourceName) {
 								ms = append(ms, &metric.Metric{
->>>>>>> 5b394f85
 									LabelValues: []string{c.Name, p.Spec.NodeName, sanitizeLabelName(string(resourceName)), string(constant.UnitInteger)},
 									Value:       float64(val.Value()),
 								})
@@ -592,35 +577,20 @@
 								Value:       float64(val.Value()),
 							})
 						default:
-<<<<<<< HEAD
 							if isHugePageResourceName(resourceName) {
-								f = append(f, &metric.Metric{
-=======
-							if helper.IsHugePageResourceName(resourceName) {
 								ms = append(ms, &metric.Metric{
->>>>>>> 5b394f85
 									LabelValues: []string{c.Name, p.Spec.NodeName, sanitizeLabelName(string(resourceName)), string(constant.UnitByte)},
 									Value:       float64(val.Value()),
 								})
 							}
-<<<<<<< HEAD
 							if isAttachableVolumeResourceName(resourceName) {
-								f = append(f, &metric.Metric{
-=======
-							if helper.IsAttachableVolumeResourceName(resourceName) {
 								ms = append(ms, &metric.Metric{
->>>>>>> 5b394f85
 									Value:       float64(val.Value()),
 									LabelValues: []string{c.Name, p.Spec.NodeName, sanitizeLabelName(string(resourceName)), string(constant.UnitByte)},
 								})
 							}
-<<<<<<< HEAD
 							if isExtendedResourceName(resourceName) {
-								f = append(f, &metric.Metric{
-=======
-							if helper.IsExtendedResourceName(resourceName) {
 								ms = append(ms, &metric.Metric{
->>>>>>> 5b394f85
 									Value:       float64(val.Value()),
 									LabelValues: []string{c.Name, p.Spec.NodeName, sanitizeLabelName(string(resourceName)), string(constant.UnitInteger)},
 								})
