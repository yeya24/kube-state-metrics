/*
Copyright 2016 The Kubernetes Authors All rights reserved.

Licensed under the Apache License, Version 2.0 (the "License");
you may not use this file except in compliance with the License.
You may obtain a copy of the License at

    http://www.apache.org/licenses/LICENSE-2.0

Unless required by applicable law or agreed to in writing, software
distributed under the License is distributed on an "AS IS" BASIS,
WITHOUT WARRANTIES OR CONDITIONS OF ANY KIND, either express or implied.
See the License for the specific language governing permissions and
limitations under the License.
*/

package store

import (
	"testing"

	autoscaling "k8s.io/api/autoscaling/v2beta1"
	v1 "k8s.io/api/core/v1"
	"k8s.io/apimachinery/pkg/api/resource"
	metav1 "k8s.io/apimachinery/pkg/apis/meta/v1"

	generator "k8s.io/kube-state-metrics/pkg/metric_generator"
)

var (
	hpa1MinReplicas int32 = 2
)

func TestHPAStore(t *testing.T) {
	// Fixed metadata on type and help text. We prepend this to every expected
	// output so we only have to modify a single place when doing adjustments.
	const metadata = `
		# HELP kube_hpa_labels Kubernetes labels converted to Prometheus labels.
		# HELP kube_hpa_metadata_generation The generation observed by the HorizontalPodAutoscaler controller.
		# HELP kube_hpa_spec_max_replicas Upper limit for the number of pods that can be set by the autoscaler; cannot be smaller than MinReplicas.
		# HELP kube_hpa_spec_min_replicas Lower limit for the number of pods that can be set by the autoscaler, default 1.
		# HELP kube_hpa_spec_target_metric The metric specifications used by this autoscaler when calculating the desired replica count.
		# HELP kube_hpa_status_condition The condition of this autoscaler.
		# HELP kube_hpa_status_current_replicas Current number of replicas of pods managed by this autoscaler.
		# HELP kube_hpa_status_desired_replicas Desired number of replicas of pods managed by this autoscaler.
		# TYPE kube_hpa_labels gauge
		# TYPE kube_hpa_metadata_generation gauge
		# TYPE kube_hpa_spec_max_replicas gauge
		# TYPE kube_hpa_spec_min_replicas gauge
		# TYPE kube_hpa_spec_target_metric gauge
		# TYPE kube_hpa_status_condition gauge
		# TYPE kube_hpa_status_current_replicas gauge
		# TYPE kube_hpa_status_desired_replicas gauge
	`
	cases := []generateMetricsTestCase{
		{
			// Verify populating base metric.
			Obj: &autoscaling.HorizontalPodAutoscaler{
				ObjectMeta: metav1.ObjectMeta{
					Generation: 2,
					Name:       "hpa1",
					Namespace:  "ns1",
					Labels: map[string]string{
						"app": "foobar",
					},
				},
				Spec: autoscaling.HorizontalPodAutoscalerSpec{
					MaxReplicas: 4,
					MinReplicas: &hpa1MinReplicas,
					Metrics: []autoscaling.MetricSpec{
						{
							Type: autoscaling.ObjectMetricSourceType,
							Object: &autoscaling.ObjectMetricSource{
								MetricName:   "hits",
								TargetValue:  resource.MustParse("10"),
								AverageValue: resourcePtr(resource.MustParse("12")),
							},
						},
						{
							Type: autoscaling.PodsMetricSourceType,
							Pods: &autoscaling.PodsMetricSource{
								MetricName:         "transactions_processed",
								TargetAverageValue: resource.MustParse("33"),
							},
						},
						{
							Type: autoscaling.ResourceMetricSourceType,
							Resource: &autoscaling.ResourceMetricSource{
								Name:                     "cpu",
								TargetAverageUtilization: int32ptr(80),
							},
						},
						{
							Type: autoscaling.ResourceMetricSourceType,
							Resource: &autoscaling.ResourceMetricSource{
								Name:                     "memory",
								TargetAverageUtilization: int32ptr(80),
								TargetAverageValue:       resourcePtr(resource.MustParse("800Ki")),
							},
						},
						// No targets, this metric should be ignored
						{
							Type: autoscaling.ResourceMetricSourceType,
							Resource: &autoscaling.ResourceMetricSource{
								Name: "disk",
							},
						},
						{
							Type: autoscaling.ExternalMetricSourceType,
							External: &autoscaling.ExternalMetricSource{
								MetricName:  "sqs_jobs",
								TargetValue: resourcePtr(resource.MustParse("30")),
							},
						},
						{
							Type: autoscaling.ExternalMetricSourceType,
							External: &autoscaling.ExternalMetricSource{
								MetricName:         "events",
								TargetAverageValue: resourcePtr(resource.MustParse("30")),
							},
						},
					},
					ScaleTargetRef: autoscaling.CrossVersionObjectReference{
						APIVersion: "apps/v1",
						Kind:       "Deployment",
						Name:       "deployment1",
					},
				},
				Status: autoscaling.HorizontalPodAutoscalerStatus{
					CurrentReplicas: 2,
					DesiredReplicas: 2,
					Conditions: []autoscaling.HorizontalPodAutoscalerCondition{
						{
							Type:   autoscaling.AbleToScale,
							Status: v1.ConditionTrue,
							Reason: "reason",
						},
					},
					CurrentMetrics: []autoscaling.MetricStatus{
						{
							Type: "Resource",
							Resource: &autoscaling.ResourceMetricStatus{
								Name:                      "cpu",
								CurrentAverageUtilization: new(int32),
								CurrentAverageValue:       resource.MustParse("7m"),
							},
						},
						{
							Type: "Resource",
							Resource: &autoscaling.ResourceMetricStatus{
								Name:                      "memory",
								CurrentAverageUtilization: new(int32),
								CurrentAverageValue:       resource.MustParse("26335914666m"),
							},
						},
					},
				},
			},
			Want: metadata + `
				kube_hpa_labels{hpa="hpa1",label_app="foobar",namespace="ns1"} 1
				kube_hpa_metadata_generation{hpa="hpa1",namespace="ns1"} 2
				kube_hpa_spec_max_replicas{hpa="hpa1",namespace="ns1"} 4
				kube_hpa_spec_min_replicas{hpa="hpa1",namespace="ns1"} 2
				kube_hpa_spec_target_metric{hpa="hpa1",metric_name="cpu",metric_target_type="utilization",namespace="ns1"} 80
				kube_hpa_spec_target_metric{hpa="hpa1",metric_name="events",metric_target_type="average",namespace="ns1"} 30
				kube_hpa_spec_target_metric{hpa="hpa1",metric_name="hits",metric_target_type="average",namespace="ns1"} 12
				kube_hpa_spec_target_metric{hpa="hpa1",metric_name="hits",metric_target_type="value",namespace="ns1"} 10
				kube_hpa_spec_target_metric{hpa="hpa1",metric_name="memory",metric_target_type="average",namespace="ns1"} 819200
				kube_hpa_spec_target_metric{hpa="hpa1",metric_name="memory",metric_target_type="utilization",namespace="ns1"} 80
				kube_hpa_spec_target_metric{hpa="hpa1",metric_name="sqs_jobs",metric_target_type="value",namespace="ns1"} 30
				kube_hpa_spec_target_metric{hpa="hpa1",metric_name="transactions_processed",metric_target_type="average",namespace="ns1"} 33
				kube_hpa_status_condition{condition="AbleToScale",hpa="hpa1",namespace="ns1",status="false"} 0
				kube_hpa_status_condition{condition="AbleToScale",hpa="hpa1",namespace="ns1",status="true"} 1
				kube_hpa_status_condition{condition="AbleToScale",hpa="hpa1",namespace="ns1",status="unknown"} 0
				kube_hpa_status_current_replicas{hpa="hpa1",namespace="ns1"} 2
				kube_hpa_status_desired_replicas{hpa="hpa1",namespace="ns1"} 2
<<<<<<< HEAD
				kube_hpa_status_current_metrics_average_value{hpa="hpa1",namespace="ns1"} 0.007
                kube_hpa_status_current_metrics_average_value{hpa="hpa1",namespace="ns1"} 2.6335915e+07
				kube_hpa_status_current_metrics_average_utilization{hpa="hpa1",namespace="ns1"} 0
	            kube_hpa_status_current_metrics_average_utilization{hpa="hpa1",namespace="ns1"} 0
			`,
			MetricNames: []string{
				"kube_hpa_metadata_generation",
				"kube_hpa_spec_max_replicas",
				"kube_hpa_spec_min_replicas",
				"kube_hpa_spec_target_metric",
				"kube_hpa_status_current_replicas",
				"kube_hpa_status_desired_replicas",
				"kube_hpa_status_condition",
				"kube_hpa_labels",
				"kube_hpa_status_current_metrics_average_value",
				"kube_hpa_status_current_metrics_average_utilization",
			},
		},
		{
			// Verify populating base metric.
			Obj: &autoscaling.HorizontalPodAutoscaler{
				ObjectMeta: metav1.ObjectMeta{
					Generation: 2,
					Name:       "hpa2",
					Namespace:  "ns1",
					Labels: map[string]string{
						"app": "foobar",
					},
				},
				Spec: autoscaling.HorizontalPodAutoscalerSpec{
					MaxReplicas: 4,
					MinReplicas: &hpa1MinReplicas,
					Metrics: []autoscaling.MetricSpec{
						{
							Type: autoscaling.ResourceMetricSourceType,
							Resource: &autoscaling.ResourceMetricSource{
								Name:                     "memory",
								TargetAverageUtilization: int32ptr(75),
							},
						},
						{
							Type: autoscaling.ResourceMetricSourceType,
							Resource: &autoscaling.ResourceMetricSource{
								Name:                     "cpu",
								TargetAverageUtilization: int32ptr(80),
							},
						},
						{
							Type: autoscaling.ExternalMetricSourceType,
							External: &autoscaling.ExternalMetricSource{
								MetricName:  "traefik_backend_requests_per_second",
								TargetValue: resourcePtr(resource.MustParse("100")),
							},
						},
						{
							Type: autoscaling.ExternalMetricSourceType,
							External: &autoscaling.ExternalMetricSource{
								MetricName:  "traefik_backend_errors_per_second",
								TargetValue: resourcePtr(resource.MustParse("100")),
							},
						},
					},
					ScaleTargetRef: autoscaling.CrossVersionObjectReference{
						APIVersion: "apps/v1",
						Kind:       "Deployment",
						Name:       "deployment1",
					},
				},
				Status: autoscaling.HorizontalPodAutoscalerStatus{
					CurrentReplicas: 2,
					DesiredReplicas: 2,
					Conditions: []autoscaling.HorizontalPodAutoscalerCondition{
						{
							Type:   autoscaling.AbleToScale,
							Status: v1.ConditionTrue,
							Reason: "reason",
						},
					},
					CurrentMetrics: []autoscaling.MetricStatus{
						{
							Type: "Resource",
							Resource: &autoscaling.ResourceMetricStatus{
								Name:                      "memory",
								CurrentAverageUtilization: int32ptr(28),
								CurrentAverageValue:       resource.MustParse("847775744"),
							},
						},
						{
							Type: "Resource",
							Resource: &autoscaling.ResourceMetricStatus{
								Name:                      "cpu",
								CurrentAverageUtilization: int32ptr(6),
								CurrentAverageValue:       resource.MustParse("62m"),
							},
						},
						{
							Type: "External",
							External: &autoscaling.ExternalMetricStatus{
								MetricName:          "traefik_backend_requests_per_second",
								CurrentValue:        resource.MustParse("0"),
								CurrentAverageValue: resourcePtr(resource.MustParse("2900m")),
							},
						},
						{
							Type: "External",
							External: &autoscaling.ExternalMetricStatus{
								MetricName:   "traefik_backend_errors_per_second",
								CurrentValue: resource.MustParse("0"),
							},
						},
					},
				},
			},
			Want: metadata + `
				kube_hpa_labels{hpa="hpa2",label_app="foobar",namespace="ns1"} 1
				kube_hpa_metadata_generation{hpa="hpa2",namespace="ns1"} 2
				kube_hpa_spec_max_replicas{hpa="hpa2",namespace="ns1"} 4
				kube_hpa_spec_min_replicas{hpa="hpa2",namespace="ns1"} 2
				kube_hpa_spec_target_metric{hpa="hpa2",metric_name="cpu",metric_target_type="utilization",namespace="ns1"} 80
				kube_hpa_spec_target_metric{hpa="hpa2",metric_name="memory",metric_target_type="utilization",namespace="ns1"} 75
				kube_hpa_spec_target_metric{hpa="hpa2",metric_name="traefik_backend_errors_per_second",metric_target_type="value",namespace="ns1"} 100
				kube_hpa_spec_target_metric{hpa="hpa2",metric_name="traefik_backend_requests_per_second",metric_target_type="value",namespace="ns1"} 100
				kube_hpa_status_condition{condition="AbleToScale",hpa="hpa2",namespace="ns1",status="false"} 0
				kube_hpa_status_condition{condition="AbleToScale",hpa="hpa2",namespace="ns1",status="true"} 1
				kube_hpa_status_condition{condition="AbleToScale",hpa="hpa2",namespace="ns1",status="unknown"} 0
				kube_hpa_status_current_metrics_average_utilization{hpa="hpa2",namespace="ns1"} 28
				kube_hpa_status_current_metrics_average_utilization{hpa="hpa2",namespace="ns1"} 6
				kube_hpa_status_current_metrics_average_value{hpa="hpa2",namespace="ns1"} 0.062
				kube_hpa_status_current_metrics_average_value{hpa="hpa2",namespace="ns1"} 8.47775744e+08
				kube_hpa_status_current_replicas{hpa="hpa2",namespace="ns1"} 2
				kube_hpa_status_desired_replicas{hpa="hpa2",namespace="ns1"} 2
=======
>>>>>>> 8d16ce1c
			`,
			MetricNames: []string{
				"kube_hpa_metadata_generation",
				"kube_hpa_spec_max_replicas",
				"kube_hpa_spec_min_replicas",
				"kube_hpa_spec_target_metric",
				"kube_hpa_status_current_replicas",
				"kube_hpa_status_desired_replicas",
				"kube_hpa_status_condition",
				"kube_hpa_labels",
			},
		},
		{
			// Verify populating base metric.
			Obj: &autoscaling.HorizontalPodAutoscaler{
				ObjectMeta: metav1.ObjectMeta{
					Generation: 2,
					Name:       "hpa2",
					Namespace:  "ns1",
					Labels: map[string]string{
						"app": "foobar",
					},
				},
				Spec: autoscaling.HorizontalPodAutoscalerSpec{
					MaxReplicas: 4,
					MinReplicas: &hpa1MinReplicas,
					Metrics: []autoscaling.MetricSpec{
						{
							Type: autoscaling.ResourceMetricSourceType,
							Resource: &autoscaling.ResourceMetricSource{
								Name:                     "memory",
								TargetAverageUtilization: int32ptr(75),
							},
						},
						{
							Type: autoscaling.ResourceMetricSourceType,
							Resource: &autoscaling.ResourceMetricSource{
								Name:                     "cpu",
								TargetAverageUtilization: int32ptr(80),
							},
						},
						{
							Type: autoscaling.ExternalMetricSourceType,
							External: &autoscaling.ExternalMetricSource{
								MetricName:  "traefik_backend_requests_per_second",
								TargetValue: resourcePtr(resource.MustParse("100")),
							},
						},
						{
							Type: autoscaling.ExternalMetricSourceType,
							External: &autoscaling.ExternalMetricSource{
								MetricName:  "traefik_backend_errors_per_second",
								TargetValue: resourcePtr(resource.MustParse("100")),
							},
						},
					},
					ScaleTargetRef: autoscaling.CrossVersionObjectReference{
						APIVersion: "apps/v1",
						Kind:       "Deployment",
						Name:       "deployment1",
					},
				},
				Status: autoscaling.HorizontalPodAutoscalerStatus{
					CurrentReplicas: 2,
					DesiredReplicas: 2,
					Conditions: []autoscaling.HorizontalPodAutoscalerCondition{
						{
							Type:   autoscaling.AbleToScale,
							Status: v1.ConditionTrue,
							Reason: "reason",
						},
					},
					CurrentMetrics: []autoscaling.MetricStatus{
						{
							Type: "Resource",
							Resource: &autoscaling.ResourceMetricStatus{
								Name:                      "memory",
								CurrentAverageUtilization: int32ptr(28),
								CurrentAverageValue:       resource.MustParse("847775744"),
							},
						},
						{
							Type: "Resource",
							Resource: &autoscaling.ResourceMetricStatus{
								Name:                      "cpu",
								CurrentAverageUtilization: int32ptr(6),
								CurrentAverageValue:       resource.MustParse("62m"),
							},
						},
						{
							Type: "External",
							External: &autoscaling.ExternalMetricStatus{
								MetricName:          "traefik_backend_requests_per_second",
								CurrentValue:        resource.MustParse("0"),
								CurrentAverageValue: resourcePtr(resource.MustParse("2900m")),
							},
						},
						{
							Type: "External",
							External: &autoscaling.ExternalMetricStatus{
								MetricName:   "traefik_backend_errors_per_second",
								CurrentValue: resource.MustParse("0"),
							},
						},
					},
				},
			},
			Want: metadata + `
				kube_hpa_labels{hpa="hpa2",label_app="foobar",namespace="ns1"} 1
				kube_hpa_metadata_generation{hpa="hpa2",namespace="ns1"} 2
				kube_hpa_spec_max_replicas{hpa="hpa2",namespace="ns1"} 4
				kube_hpa_spec_min_replicas{hpa="hpa2",namespace="ns1"} 2
				kube_hpa_spec_target_metric{hpa="hpa2",metric_name="cpu",metric_target_type="utilization",namespace="ns1"} 80
				kube_hpa_spec_target_metric{hpa="hpa2",metric_name="memory",metric_target_type="utilization",namespace="ns1"} 75
				kube_hpa_spec_target_metric{hpa="hpa2",metric_name="traefik_backend_errors_per_second",metric_target_type="value",namespace="ns1"} 100
				kube_hpa_spec_target_metric{hpa="hpa2",metric_name="traefik_backend_requests_per_second",metric_target_type="value",namespace="ns1"} 100
				kube_hpa_status_condition{condition="AbleToScale",hpa="hpa2",namespace="ns1",status="false"} 0
				kube_hpa_status_condition{condition="AbleToScale",hpa="hpa2",namespace="ns1",status="true"} 1
				kube_hpa_status_condition{condition="AbleToScale",hpa="hpa2",namespace="ns1",status="unknown"} 0
				kube_hpa_status_current_replicas{hpa="hpa2",namespace="ns1"} 2
				kube_hpa_status_desired_replicas{hpa="hpa2",namespace="ns1"} 2
			`,
			MetricNames: []string{
				"kube_hpa_metadata_generation",
				"kube_hpa_spec_max_replicas",
				"kube_hpa_spec_min_replicas",
				"kube_hpa_spec_target_metric",
				"kube_hpa_status_current_replicas",
				"kube_hpa_status_desired_replicas",
				"kube_hpa_status_condition",
				"kube_hpa_labels",
			},
		},
	}
	for i, c := range cases {
		c.Func = generator.ComposeMetricGenFuncs(hpaMetricFamilies)
		c.Headers = generator.ExtractMetricFamilyHeaders(hpaMetricFamilies)
		if err := c.run(); err != nil {
			t.Errorf("unexpected collecting result in %vth run:\n%s", i, err)
		}
	}
}

func int32ptr(value int32) *int32 {
	return &value
}

func resourcePtr(quantity resource.Quantity) *resource.Quantity {
	return &quantity
}<|MERGE_RESOLUTION|>--- conflicted
+++ resolved
@@ -174,140 +174,6 @@
 				kube_hpa_status_condition{condition="AbleToScale",hpa="hpa1",namespace="ns1",status="unknown"} 0
 				kube_hpa_status_current_replicas{hpa="hpa1",namespace="ns1"} 2
 				kube_hpa_status_desired_replicas{hpa="hpa1",namespace="ns1"} 2
-<<<<<<< HEAD
-				kube_hpa_status_current_metrics_average_value{hpa="hpa1",namespace="ns1"} 0.007
-                kube_hpa_status_current_metrics_average_value{hpa="hpa1",namespace="ns1"} 2.6335915e+07
-				kube_hpa_status_current_metrics_average_utilization{hpa="hpa1",namespace="ns1"} 0
-	            kube_hpa_status_current_metrics_average_utilization{hpa="hpa1",namespace="ns1"} 0
-			`,
-			MetricNames: []string{
-				"kube_hpa_metadata_generation",
-				"kube_hpa_spec_max_replicas",
-				"kube_hpa_spec_min_replicas",
-				"kube_hpa_spec_target_metric",
-				"kube_hpa_status_current_replicas",
-				"kube_hpa_status_desired_replicas",
-				"kube_hpa_status_condition",
-				"kube_hpa_labels",
-				"kube_hpa_status_current_metrics_average_value",
-				"kube_hpa_status_current_metrics_average_utilization",
-			},
-		},
-		{
-			// Verify populating base metric.
-			Obj: &autoscaling.HorizontalPodAutoscaler{
-				ObjectMeta: metav1.ObjectMeta{
-					Generation: 2,
-					Name:       "hpa2",
-					Namespace:  "ns1",
-					Labels: map[string]string{
-						"app": "foobar",
-					},
-				},
-				Spec: autoscaling.HorizontalPodAutoscalerSpec{
-					MaxReplicas: 4,
-					MinReplicas: &hpa1MinReplicas,
-					Metrics: []autoscaling.MetricSpec{
-						{
-							Type: autoscaling.ResourceMetricSourceType,
-							Resource: &autoscaling.ResourceMetricSource{
-								Name:                     "memory",
-								TargetAverageUtilization: int32ptr(75),
-							},
-						},
-						{
-							Type: autoscaling.ResourceMetricSourceType,
-							Resource: &autoscaling.ResourceMetricSource{
-								Name:                     "cpu",
-								TargetAverageUtilization: int32ptr(80),
-							},
-						},
-						{
-							Type: autoscaling.ExternalMetricSourceType,
-							External: &autoscaling.ExternalMetricSource{
-								MetricName:  "traefik_backend_requests_per_second",
-								TargetValue: resourcePtr(resource.MustParse("100")),
-							},
-						},
-						{
-							Type: autoscaling.ExternalMetricSourceType,
-							External: &autoscaling.ExternalMetricSource{
-								MetricName:  "traefik_backend_errors_per_second",
-								TargetValue: resourcePtr(resource.MustParse("100")),
-							},
-						},
-					},
-					ScaleTargetRef: autoscaling.CrossVersionObjectReference{
-						APIVersion: "apps/v1",
-						Kind:       "Deployment",
-						Name:       "deployment1",
-					},
-				},
-				Status: autoscaling.HorizontalPodAutoscalerStatus{
-					CurrentReplicas: 2,
-					DesiredReplicas: 2,
-					Conditions: []autoscaling.HorizontalPodAutoscalerCondition{
-						{
-							Type:   autoscaling.AbleToScale,
-							Status: v1.ConditionTrue,
-							Reason: "reason",
-						},
-					},
-					CurrentMetrics: []autoscaling.MetricStatus{
-						{
-							Type: "Resource",
-							Resource: &autoscaling.ResourceMetricStatus{
-								Name:                      "memory",
-								CurrentAverageUtilization: int32ptr(28),
-								CurrentAverageValue:       resource.MustParse("847775744"),
-							},
-						},
-						{
-							Type: "Resource",
-							Resource: &autoscaling.ResourceMetricStatus{
-								Name:                      "cpu",
-								CurrentAverageUtilization: int32ptr(6),
-								CurrentAverageValue:       resource.MustParse("62m"),
-							},
-						},
-						{
-							Type: "External",
-							External: &autoscaling.ExternalMetricStatus{
-								MetricName:          "traefik_backend_requests_per_second",
-								CurrentValue:        resource.MustParse("0"),
-								CurrentAverageValue: resourcePtr(resource.MustParse("2900m")),
-							},
-						},
-						{
-							Type: "External",
-							External: &autoscaling.ExternalMetricStatus{
-								MetricName:   "traefik_backend_errors_per_second",
-								CurrentValue: resource.MustParse("0"),
-							},
-						},
-					},
-				},
-			},
-			Want: metadata + `
-				kube_hpa_labels{hpa="hpa2",label_app="foobar",namespace="ns1"} 1
-				kube_hpa_metadata_generation{hpa="hpa2",namespace="ns1"} 2
-				kube_hpa_spec_max_replicas{hpa="hpa2",namespace="ns1"} 4
-				kube_hpa_spec_min_replicas{hpa="hpa2",namespace="ns1"} 2
-				kube_hpa_spec_target_metric{hpa="hpa2",metric_name="cpu",metric_target_type="utilization",namespace="ns1"} 80
-				kube_hpa_spec_target_metric{hpa="hpa2",metric_name="memory",metric_target_type="utilization",namespace="ns1"} 75
-				kube_hpa_spec_target_metric{hpa="hpa2",metric_name="traefik_backend_errors_per_second",metric_target_type="value",namespace="ns1"} 100
-				kube_hpa_spec_target_metric{hpa="hpa2",metric_name="traefik_backend_requests_per_second",metric_target_type="value",namespace="ns1"} 100
-				kube_hpa_status_condition{condition="AbleToScale",hpa="hpa2",namespace="ns1",status="false"} 0
-				kube_hpa_status_condition{condition="AbleToScale",hpa="hpa2",namespace="ns1",status="true"} 1
-				kube_hpa_status_condition{condition="AbleToScale",hpa="hpa2",namespace="ns1",status="unknown"} 0
-				kube_hpa_status_current_metrics_average_utilization{hpa="hpa2",namespace="ns1"} 28
-				kube_hpa_status_current_metrics_average_utilization{hpa="hpa2",namespace="ns1"} 6
-				kube_hpa_status_current_metrics_average_value{hpa="hpa2",namespace="ns1"} 0.062
-				kube_hpa_status_current_metrics_average_value{hpa="hpa2",namespace="ns1"} 8.47775744e+08
-				kube_hpa_status_current_replicas{hpa="hpa2",namespace="ns1"} 2
-				kube_hpa_status_desired_replicas{hpa="hpa2",namespace="ns1"} 2
-=======
->>>>>>> 8d16ce1c
 			`,
 			MetricNames: []string{
 				"kube_hpa_metadata_generation",
